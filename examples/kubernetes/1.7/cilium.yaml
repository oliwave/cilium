--- conflicted
+++ resolved
@@ -97,11 +97,7 @@
                 optional: true
                 key: clean-cilium-state
       containers:
-<<<<<<< HEAD
       - image: cilium/cilium:1.1.0-rc2
-=======
-      - image: docker.io/cilium/cilium:latest
->>>>>>> 2d8737d6
         imagePullPolicy: Always
         name: cilium-agent
         command: [ "cilium-agent" ]
